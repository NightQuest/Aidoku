//
//  LibraryViewController.swift
//  Aidoku (iOS)
//
//  Created by Skitty on 7/23/22.
//

import UIKit
import LocalAuthentication
import SwiftUI

class LibraryViewController: MangaCollectionViewController {

    let viewModel = LibraryViewModel()

    private lazy var downloadBarButton = UIBarButtonItem(
        image: UIImage(systemName: "square.and.arrow.down"),
        style: .plain,
        target: self,
        action: #selector(openDownloadQueue)
    )

    private lazy var lockBarButton = UIBarButtonItem(
        image: UIImage(systemName: locked ? "lock" : "lock.open"),
        style: .plain,
        target: self,
        action: #selector(toggleLock)
    )

    private lazy var moreBarButton = UIBarButtonItem(
        image: UIImage(systemName: "ellipsis"),
        style: .plain,
        target: nil,
        action: nil
    )

    private lazy var mangaUpdatesButton = UIBarButtonItem(
        image: UIImage(systemName: "bell"),
        style: .plain,
        target: self,
        action: #selector(openMangaUpdates)
    )

    private lazy var refreshControl = UIRefreshControl()

    private lazy var emptyStackView = EmptyPageStackView()
    private lazy var lockedStackView = LockedPageStackView()

    private lazy var locked = viewModel.isCategoryLocked()

    private lazy var opensReaderView = UserDefaults.standard.bool(forKey: "Library.opensReaderView")

    private var ignoreOptionChange = false
    private var lastSearch: String?

    override func viewDidAppear(_ animated: Bool) {
        super.viewDidAppear(animated)

        // fix refresh control snapping height
        refreshControl.didMoveToSuperview()

        // hack to show search bar on initial presentation
        if !navigationItem.hidesSearchBarWhenScrolling {
            navigationItem.hidesSearchBarWhenScrolling = true
        }

        if viewModel.shouldUpdateLibrary() {
            updateLibraryRefresh()
        }
    }

    override func configure() {
        super.configure()

        title = NSLocalizedString("LIBRARY", comment: "")

        navigationController?.navigationBar.prefersLargeTitles = true
        navigationItem.hidesSearchBarWhenScrolling = false

        // search controller
        let searchController = UISearchController(searchResultsController: nil)
        searchController.searchResultsUpdater = self
        searchController.obscuresBackgroundDuringPresentation = false
        searchController.searchBar.placeholder = NSLocalizedString("LIBRARY_SEARCH", comment: "")
        navigationItem.searchController = searchController

        // navbar buttons
        moreBarButton.menu = UIMenu(children: [
            UIAction(
                title: NSLocalizedString("SELECT", comment: ""),
                image: UIImage(systemName: "checkmark.circle")
            ) { [weak self] _ in
                guard let self = self else { return }
                self.setEditing(true, animated: true)
            }
        ])

        // toolbar buttons (editing)
        let deleteButton = UIBarButtonItem(
            title: nil,
            style: .plain,
            target: self,
            action: #selector(removeSelectedFromLibrary)
        )
        deleteButton.image = UIImage(systemName: "trash")
        deleteButton.tintColor = .red

        let addButton = UIBarButtonItem(
            title: nil,
            style: .plain,
            target: self,
            action: #selector(addSelectedToCategories)
        )
        addButton.image = UIImage(systemName: "folder.badge.plus")

        toolbarItems = [
            deleteButton,
            UIBarButtonItem(systemItem: .flexibleSpace),
            addButton
        ]

        // pull to refresh
        refreshControl.addTarget(self, action: #selector(updateLibraryRefresh(refreshControl:)), for: .valueChanged)
        collectionView.refreshControl = refreshControl

        collectionView.allowsMultipleSelection = true
        collectionView.allowsSelectionDuringEditing = true

        // header view
        let registration = UICollectionView.SupplementaryRegistration<MangaListSelectionHeader>(
            elementKind: UICollectionView.elementKindSectionHeader
        ) { [weak self] header, _, _ in
            guard let self = self else { return }
            header.delegate = self
            header.options = [NSLocalizedString("ALL", comment: "")] + self.viewModel.categories
            header.selectedOption = self.viewModel.currentCategory != nil
                ? (self.viewModel.categories.firstIndex(of: self.viewModel.currentCategory!) ?? -1) + 1
                : 0
            header.updateMenu()

            // load locked icons
            if UserDefaults.standard.bool(forKey: "Library.lockLibrary") {
                let lockedCategories = UserDefaults.standard.stringArray(forKey: "Library.lockedCategories") ?? []
                header.lockedOptions = [0] + lockedCategories.compactMap { category -> Int? in
                    if let index = self.viewModel.categories.firstIndex(of: category) {
                        return index + 1
                    }
                    return nil
                }
            }
        }

        dataSource.supplementaryViewProvider = { collectionView, kind, indexPath in
            if kind == UICollectionView.elementKindSectionHeader {
                return collectionView.dequeueConfiguredReusableSupplementary(
                    using: registration,
                    for: indexPath
                )
            }
            return nil
        }

        // empty text view
        emptyStackView.isHidden = true
        emptyStackView.title = viewModel.currentCategory == nil
            ? NSLocalizedString("LIBRARY_EMPTY", comment: "")
            : NSLocalizedString("CATEGORY_EMPTY", comment: "")
        emptyStackView.text = NSLocalizedString("LIBRARY_ADD_FROM_BROWSE", comment: "")
        emptyStackView.translatesAutoresizingMaskIntoConstraints = false
        view.addSubview(emptyStackView)

        // locked text view
        lockedStackView.isHidden = true
        lockedStackView.text = viewModel.currentCategory == nil
            ? NSLocalizedString("LIBRARY_LOCKED", comment: "")
            : NSLocalizedString("CATEGORY_LOCKED", comment: "")
        lockedStackView.buttonText = NSLocalizedString("VIEW_LIBRARY", comment: "")
        lockedStackView.button.addTarget(self, action: #selector(unlock), for: .touchUpInside)
        lockedStackView.translatesAutoresizingMaskIntoConstraints = false
        view.addSubview(lockedStackView)

        // load data
        Task {
            // load categories
            viewModel.categories = await CoreDataManager.shared.container.performBackgroundTask { context in
                CoreDataManager.shared.getCategories(context: context).map { $0.title ?? "" }
            }
            // refresh header
            collectionView.collectionViewLayout = self.makeCollectionViewLayout()
            updateNavbarItems()

            // load library
            await viewModel.loadLibrary()
            updateSortMenu()
            updateLockState()
            updateDataSource()
        }
    }

    override func constrain() {
        super.constrain()

        NSLayoutConstraint.activate([
            emptyStackView.centerXAnchor.constraint(equalTo: view.centerXAnchor),
            emptyStackView.centerYAnchor.constraint(equalTo: view.centerYAnchor),
            lockedStackView.centerXAnchor.constraint(equalTo: view.centerXAnchor),
            lockedStackView.centerYAnchor.constraint(equalTo: view.centerYAnchor)
        ])
    }

    // swiftlint:disable:next cyclomatic_complexity
    override func observe() {
        super.observe()

        let checkNavbarDownloadButton: (Notification) -> Void = { [weak self] _ in
            guard let self = self else { return }
            Task { @MainActor in
                guard !self.isEditing else { return }
                let shouldShowButton = await DownloadManager.shared.hasQueuedDownloads()
                let index = self.navigationItem.rightBarButtonItems?.firstIndex(of: self.downloadBarButton)
                if shouldShowButton && index == nil {
                    // rightmost button
                    self.navigationItem.rightBarButtonItems?.insert(
                        self.downloadBarButton,
                        at: (self.navigationItem.rightBarButtonItems?.count ?? 1) - 1
                    )
                } else if !shouldShowButton, let index = index {
                    self.navigationItem.rightBarButtonItems?.remove(at: index)
                }
            }
        }

        addObserver(forName: "downloadsQueued", using: checkNavbarDownloadButton)
        addObserver(forName: "downloadFinished", using: checkNavbarDownloadButton)
        addObserver(forName: "downloadCancelled", using: checkNavbarDownloadButton)
        addObserver(forName: "downloadsCancelled", using: checkNavbarDownloadButton)

        addObserver(forName: "updateCategories") { [weak self] _ in
            guard let self = self else { return }
            Task { @MainActor in
                await self.viewModel.refreshCategories()
                self.collectionView.collectionViewLayout = self.makeCollectionViewLayout()
                self.updateDataSource()
                if !self.isEditing {
                    self.updateToolbar() // show/hide add category button
                }
                self.updateHeaderCategories()
                // update lock state
                if UserDefaults.standard.bool(forKey: "Library.lockLibrary") {
                    NotificationCenter.default.post(name: Notification.Name("updateLibraryLock"), object: nil)
                }
            }
        }

        addObserver(forName: "updateMangaCategories") { [weak self] _ in
            guard let self = self, self.viewModel.currentCategory != nil else { return }
            Task { @MainActor in
                await self.viewModel.loadLibrary()
                self.updateDataSource()
            }
        }

        addObserver(forName: "updateLibraryLock") { [weak self] _ in
            guard let self = self else { return }
            Task { @MainActor in
                self.locked = self.viewModel.isCategoryLocked()
                self.updateNavbarLock()
                self.updateHeaderLockIcons()
                self.updateLockState()
                self.updateLockStackViewText()
                self.updateDataSource()
            }
        }

        addObserver(forName: "updateLibrary") { [weak self] _ in
            guard let self = self else { return }
            Task { @MainActor in
                await self.viewModel.loadLibrary()
                self.updateDataSource()
            }
        }

        let updatePinType: (Notification) -> Void = { [weak self] _ in
            guard let self = self else { return }
            self.viewModel.pinType = self.viewModel.getPinType()
            Task { @MainActor in
                await self.viewModel.loadLibrary()
                self.updateDataSource()
            }
        }

        addObserver(forName: "Library.pinManga", using: updatePinType)
        addObserver(forName: "Library.pinMangaType", using: updatePinType)

        addObserver(forName: "Library.opensReaderView") { [weak self] notification in
            self?.opensReaderView = notification.object as? Bool ?? false
        }

        // refresh unread badges
        addObserver(forName: "Library.unreadChapterBadges") { [weak self] _ in
            self?.viewModel.badgeType = UserDefaults.standard.bool(forKey: "Library.unreadChapterBadges") ? .unread : .none
            self?.reloadItems()
        }

        // update history
        addObserver(forName: "updateHistory") { [weak self] _ in
            guard let self = self else { return }
            Task { @MainActor in
                await self.viewModel.fetchUnreads()
                if self.viewModel.pinType != .unread {
                    await self.viewModel.loadLibrary()
                }
                self.updateDataSource()
            }
        }
        addObserver(forName: "historyAdded") { [weak self] notification in
            guard let self = self, let chapters = notification.object as? [Chapter] else { return }
            Task { @MainActor in
                let manga = Array(Set(chapters.map { MangaInfo(mangaId: $0.mangaId, sourceId: $0.sourceId) }))
                await self.viewModel.updateHistory(for: manga, read: true)
                self.updateDataSource()
            }
        }
        addObserver(forName: "historyRemoved") { [weak self] notification in
            guard let self = self else { return }
            Task { @MainActor in
                var manga: [MangaInfo] = []
                if let chapters = notification.object as? [Chapter] {
                    manga = Array(Set(chapters.map { MangaInfo(mangaId: $0.mangaId, sourceId: $0.sourceId) }))
                } else if let mangaObject = notification.object as? Manga {
                    manga = [mangaObject.toInfo()]
                }
                await self.viewModel.updateHistory(for: manga, read: false)
                self.updateDataSource()
            }
        }
        addObserver(forName: "historySet") { [weak self] notification in
            guard let self = self, let item = notification.object as? (chapter: Chapter, page: Int) else { return }
            Task { @MainActor in
                self.viewModel.mangaRead(sourceId: item.chapter.sourceId, mangaId: item.chapter.mangaId)
                self.updateDataSource()
            }
        }

        // lock library when moving to background
        addObserver(forName: UIApplication.willResignActiveNotification.rawValue) { [weak self] _ in
            guard let self = self else { return }
            self.locked = self.viewModel.isCategoryLocked()
            self.updateLockState()
            self.updateDataSource()
        }
    }

    // collection view layout with header
    override func makeCollectionViewLayout() -> UICollectionViewLayout {
        let layout = super.makeCollectionViewLayout()
        guard let layout = layout as? UICollectionViewCompositionalLayout else { return layout }

        let config = UICollectionViewCompositionalLayoutConfiguration()
        config.interSectionSpacing = layout.configuration.interSectionSpacing
        if !viewModel.categories.isEmpty {
            let globalHeader = NSCollectionLayoutBoundarySupplementaryItem(
                layoutSize: NSCollectionLayoutSize(
                    widthDimension: .fractionalWidth(1),
                    heightDimension: .absolute(40)
                ),
                elementKind: UICollectionView.elementKindSectionHeader,
                alignment: .top
            )
            config.boundarySupplementaryItems = [globalHeader]
        }
        layout.configuration = config

        return layout
    }

    // cells with unread badges
    override func makeCellRegistration() -> CellRegistration {
        CellRegistration { [weak self] cell, _, info in
            cell.sourceId = info.sourceId
            cell.mangaId = info.mangaId
            cell.title = info.title
            if self?.viewModel.badgeType == .unread {
                cell.badgeNumber = info.unread
            } else {
                cell.badgeNumber = 0
            }
            cell.setEditing(self?.isEditing ?? false, animated: false)
            if cell.isSelected {
                cell.select(animated: false)
            } else {
                cell.deselect(animated: false)
            }
            Task {
                await cell.loadImage(url: info.coverUrl)
            }
        }
    }

    override func setEditing(_ editing: Bool, animated: Bool) {
        super.setEditing(editing, animated: animated)
//        collectionView.setEditing(editing, animated: animated)
        updateNavbarItems()
        updateToolbar()
        reloadItems()
    }

    @objc func stopEditing() {
        setEditing(false, animated: true)
        deselectAllItems()
    }

    func updateNavbarItems() {
        if isEditing {
            if collectionView.indexPathsForSelectedItems?.count ?? 0 == dataSource.snapshot().itemIdentifiers.count {
                navigationItem.leftBarButtonItem = UIBarButtonItem(
                    title: NSLocalizedString("DESELECT_ALL", comment: ""),
                    style: .plain,
                    target: self,
                    action: #selector(deselectAllItems)
                )
            } else {
                navigationItem.leftBarButtonItem = UIBarButtonItem(
                    title: NSLocalizedString("SELECT_ALL", comment: ""),
                    style: .plain,
                    target: self,
                    action: #selector(selectAllItems)
                )
            }
            navigationItem.rightBarButtonItems = [UIBarButtonItem(
                barButtonSystemItem: .done,
                target: self,
                action: #selector(stopEditing)
            )]
        } else {
            var items: [UIBarButtonItem] = [moreBarButton]
            if viewModel.isCategoryLocked() {
                items.append(lockBarButton)
            }
            items.append(mangaUpdatesButton)
            navigationItem.rightBarButtonItems = items
            navigationItem.leftBarButtonItem = nil
            Task { @MainActor in
                if await DownloadManager.shared.hasQueuedDownloads() {
                    let index = (navigationItem.rightBarButtonItems?.count ?? 1) - 1
                    guard !(navigationItem.rightBarButtonItems?.contains(downloadBarButton) ?? true) else { return }
                    navigationItem.rightBarButtonItems?.insert(
                        downloadBarButton,
                        at: index
                    )
                }
            }
        }
    }

    func updateToolbar() {
        if isEditing {
            // show toolbar
            if navigationController?.isToolbarHidden ?? false {
                UIView.animate(withDuration: 0.3) {
                    self.navigationController?.isToolbarHidden = false
                    self.navigationController?.toolbar.alpha = 1
                }
            }
            // show add to category button if categories exist
            if viewModel.categories.isEmpty {
                if #available(iOS 16.0, *) {
                    toolbarItems?.last?.isHidden = true
                } else {
                    toolbarItems?.last?.image = nil
                }
            } else {
                if !self.viewModel.categories.isEmpty {
                    if #available(iOS 16.0, *) {
                        toolbarItems?.last?.isHidden = false
                    } else {
                        toolbarItems?.last?.image = UIImage(systemName: "folder.badge.plus")
                    }
                }
            }
            // enable items
            let selectedItems = collectionView.indexPathsForSelectedItems ?? []
            toolbarItems?.first?.isEnabled = !selectedItems.isEmpty
            toolbarItems?.last?.isEnabled = !selectedItems.isEmpty
        } else if !(self.navigationController?.isToolbarHidden ?? true) {
            // fade out toolbar
            UIView.animate(withDuration: 0.3) {
                self.navigationController?.toolbar.alpha = 0
            } completion: { _ in
                self.navigationController?.isToolbarHidden = true
            }
        }
    }

    @objc func selectAllItems() {
        for item in dataSource.snapshot().itemIdentifiers {
            if let indexPath = dataSource.indexPath(for: item) {
                collectionView.selectItem(at: indexPath, animated: false, scrollPosition: [])
            }
        }
        updateNavbarItems()
        updateToolbar()
        reloadItems()
    }

    @objc func deselectAllItems() {
        for item in dataSource.snapshot().itemIdentifiers {
            if let indexPath = dataSource.indexPath(for: item) {
                collectionView.deselectItem(at: indexPath, animated: false)
            }
        }
        updateNavbarItems()
        updateToolbar()
        reloadItems()
    }

    @objc func updateLibraryRefresh(refreshControl: UIRefreshControl? = nil) {
        Task { @MainActor in
            await MangaManager.shared.refreshLibrary(category: viewModel.currentCategory)
            await viewModel.loadLibrary()
            updateDataSource()
            refreshControl?.endRefreshing()
        }
    }

    @objc func openDownloadQueue() {
        present(UINavigationController(rootViewController: DownloadQueueViewController()), animated: true)
    }

    @objc func openMangaUpdates() {
        let mangaUpdatesViewController = UIHostingController(rootView: MangaUpdatesView())
        // configure navigation item before displaying to fix animation
        mangaUpdatesViewController.navigationItem.largeTitleDisplayMode = .never
        mangaUpdatesViewController.navigationItem.title = NSLocalizedString("MANGA_UPDATES", comment: "")
        navigationController?.pushViewController(mangaUpdatesViewController, animated: true)
    }

    @objc func removeSelectedFromLibrary() {
        let inCategory = viewModel.currentCategory != nil
        let selectedItems = collectionView.indexPathsForSelectedItems ?? []
        confirmAction(
            actions: inCategory ? [
                UIAlertAction(
                    title: NSLocalizedString("REMOVE_FROM_CATEGORY", comment: ""),
                    style: .destructive
                ) { _ in
                    Task {
                        let identifiers = selectedItems.compactMap { self.dataSource.itemIdentifier(for: $0) }
                        for manga in identifiers {
                            await self.viewModel.removeFromCurrentCategory(manga: manga)
                        }
                        self.updateDataSource()
                        self.updateNavbarItems()
                        self.updateToolbar()
                    }
                }
            ] : [],
            continueActionName: NSLocalizedString("REMOVE_FROM_LIBRARY", comment: "")
        ) {
            Task {
                let identifiers = selectedItems.compactMap { self.dataSource.itemIdentifier(for: $0) }
                for manga in identifiers {
                    await MangaManager.shared.removeFromLibrary(sourceId: manga.sourceId, mangaId: manga.mangaId)
                }
                self.viewModel.pinnedManga = self.viewModel.pinnedManga.filter { item in
                    !identifiers.contains(where: { $0.mangaId == item.mangaId && $0.sourceId == item.sourceId })
                }
                self.viewModel.manga = self.viewModel.pinnedManga.filter { item in
                    !identifiers.contains(where: { $0.mangaId == item.mangaId && $0.sourceId == item.sourceId })
                }
                self.updateDataSource()
                self.updateNavbarItems()
                self.updateToolbar()
            }
        }
    }
    @objc func addSelectedToCategories() {
        let manga = (collectionView.indexPathsForSelectedItems ?? []).compactMap {
            dataSource.itemIdentifier(for: $0)
        }
        self.present(
            UINavigationController(rootViewController: AddToCategoryViewController(
                manga: manga,
                disabledCategories: viewModel.currentCategory != nil ? [viewModel.currentCategory!] : []
            )),
            animated: true
        )
    }
}

// MARK: - Data Source Updating
extension LibraryViewController {

    func clearDataSource() {
        let snapshot = NSDiffableDataSourceSnapshot<Section, MangaInfo>()
        dataSource.apply(snapshot)
    }

    func updateDataSource() {
        var snapshot = NSDiffableDataSourceSnapshot<Section, MangaInfo>()

        if !locked {
            if !viewModel.pinnedManga.isEmpty {
                snapshot.appendSections(Section.allCases)
                snapshot.appendItems(viewModel.pinnedManga, toSection: .pinned)
            } else {
                snapshot.appendSections([.regular])
            }

            snapshot.appendItems(viewModel.manga, toSection: .regular)
        }

        dataSource.apply(snapshot)

        // handle empty library or category
        if navigationItem.searchController?.searchBar.text?.isEmpty ?? true {
            emptyStackView.isHidden = !snapshot.itemIdentifiers.isEmpty
        }
        collectionView.isScrollEnabled = emptyStackView.isHidden && lockedStackView.isHidden
        collectionView.refreshControl = collectionView.isScrollEnabled ? refreshControl : nil
    }

    func reloadItems() {
        var snapshot = dataSource.snapshot()
        if #available(iOS 15.0, *) {
            snapshot.reconfigureItems(snapshot.itemIdentifiers)
        } else {
            snapshot.reloadItems(snapshot.itemIdentifiers)
        }
        dataSource.apply(snapshot)
    }
}

// MARK: - Locking
extension LibraryViewController {

    @objc func unlock() {
        let context = LAContext()
        if context.canEvaluatePolicy(.deviceOwnerAuthenticationWithBiometrics, error: nil) {
            context.evaluatePolicy(
                .deviceOwnerAuthenticationWithBiometrics,
                localizedReason: NSLocalizedString("AUTH_FOR_LIBRARY", comment: "")
            ) { [weak self] success, _ in
                guard success, let self = self else { return }
                Task { @MainActor in
                    self.locked = false
                    self.updateLockState()
                    self.updateDataSource()
                }
            }
        } else { // biometrics not supported
            locked = false
            updateLockState()
            updateDataSource()
        }
    }

    @objc func toggleLock() {
        if locked {
            unlock()
        } else {
            locked = true
            updateLockState()
            updateDataSource()
        }
    }

    func updateLockState() {
        if locked {
            guard emptyStackView.alpha != 0 else { return } // lock view already showing
            collectionView.isScrollEnabled = false
            emptyStackView.alpha = 0
            lockedStackView.alpha = 0
            lockedStackView.isHidden = false
            UIView.animate(withDuration: 0.3) {
                self.lockedStackView.alpha = 1
            }
        } else {
            collectionView.isScrollEnabled = emptyStackView.isHidden
            lockedStackView.isHidden = true
            UIView.animate(withDuration: 0.3) {
                self.emptyStackView.alpha = 1
            }
        }
        lockBarButton.image = UIImage(systemName: locked ? "lock" : "lock.open")
    }

    func updateNavbarLock() {
        guard !self.isEditing else { return }
        let index = navigationItem.rightBarButtonItems?.firstIndex(of: lockBarButton)
        if locked && index == nil {
            if navigationItem.rightBarButtonItems?.count ?? 0 == 0 {
                navigationItem.rightBarButtonItems = [lockBarButton]
            } else {
                navigationItem.rightBarButtonItems?.append(lockBarButton)
            }
        } else if !locked, let index = index {
            navigationItem.rightBarButtonItems?.remove(at: index)
        }
    }

    func updateHeaderLockIcons() {
        guard let header = (collectionView.supplementaryView(
            forElementKind: UICollectionView.elementKindSectionHeader, at: IndexPath(index: 0)
        ) as? MangaListSelectionHeader) else { return }
        if UserDefaults.standard.bool(forKey: "Library.lockLibrary") {
            let lockedCategories = UserDefaults.standard.stringArray(forKey: "Library.lockedCategories") ?? []
            header.lockedOptions = [0] + lockedCategories.compactMap { category -> Int? in
                if let index = viewModel.categories.firstIndex(of: category) {
                    return index + 1
                }
                return nil
            }
        } else {
            header.lockedOptions = []
        }
    }

    // update category options in header
    func updateHeaderCategories() {
        guard let header = (collectionView.supplementaryView(
            forElementKind: UICollectionView.elementKindSectionHeader, at: IndexPath(index: 0)
        ) as? MangaListSelectionHeader) else { return }
        ignoreOptionChange = true
        header.options = [NSLocalizedString("ALL", comment: "")] + viewModel.categories
        header.setSelectedOption(
            viewModel.currentCategory != nil
                ? (viewModel.categories.firstIndex(of: viewModel.currentCategory!) ?? -1) + 1
                : 0
        )
    }
}

// MARK: - Sorting
extension LibraryViewController {

    func toggleSort(method: LibraryViewModel.SortMethod) {
        Task {
            await viewModel.toggleSort(method: method)
            updateDataSource()
            updateSortMenu()
        }
    }

    func toggleFilter(method: LibraryViewModel.FilterMethod) {
        Task {
            await viewModel.toggleFilter(method: method)
            updateDataSource()
            updateSortMenu()
        }
    }

    func updateSortMenu() {
        let chevronIcon = UIImage(systemName: viewModel.sortAscending ? "chevron.up" : "chevron.down")
        let sortMenu = UIMenu(title: NSLocalizedString("SORT_BY", comment: ""), options: .displayInline, children: [
            UIAction(
                title: NSLocalizedString("TITLE", comment: ""),
                image: viewModel.sortMethod == .alphabetical ? chevronIcon : nil
            ) { _ in
                self.toggleSort(method: .alphabetical)
            },
            UIAction(
                title: NSLocalizedString("LAST_READ", comment: ""),
                image: viewModel.sortMethod == .lastRead ? chevronIcon : nil
            ) { _ in
                self.toggleSort(method: .lastRead)
            },
            UIAction(
                title: NSLocalizedString("LAST_OPENED", comment: ""),
                image: viewModel.sortMethod == .lastOpened ? chevronIcon : nil
            ) { _ in
                self.toggleSort(method: .lastOpened)
            },
            UIAction(
                title: NSLocalizedString("LAST_UPDATED", comment: ""),
                image: viewModel.sortMethod == .lastUpdated ? chevronIcon : nil
            ) { _ in
                self.toggleSort(method: .lastUpdated)
            },
            UIAction(
                title: NSLocalizedString("DATE_ADDED", comment: ""),
                image: viewModel.sortMethod == .dateAdded ? chevronIcon : nil
            ) { _ in
                self.toggleSort(method: .dateAdded)
            },
            UIAction(
                title: NSLocalizedString("UNREAD_CHAPTERS", comment: ""),
                image: viewModel.sortMethod == .unreadChapters ? chevronIcon : nil
            ) { _ in
                self.toggleSort(method: .unreadChapters)
            },
            UIAction(
                title: NSLocalizedString("TOTAL_CHAPTERS", comment: ""),
                image: viewModel.sortMethod == .totalChapters ? chevronIcon : nil
            ) { _ in
                self.toggleSort(method: .totalChapters)
            }
        ])
        func filterImage(for method: LibraryViewModel.FilterMethod) -> UIImage? {
            if let filter = viewModel.filters.first(where: { $0.type == method }) {
                return UIImage(systemName: filter.exclude ? "xmark" : "checkmark")
            } else {
                return nil
            }
        }
        let trackingFilter: [UIAction]
        if TrackerManager.shared.hasAvailableTrackers {
            trackingFilter = [UIAction(
                title: NSLocalizedString("TRACKING", comment: ""),
                image: filterImage(for: .tracking)
            ) { _ in
                self.toggleFilter(method: .tracking)
            }]
        } else {
            trackingFilter = []
        }
        let filterMenu = UIMenu(title: NSLocalizedString("FILTER_BY", comment: ""), options: .displayInline, children: [
            UIAction(
                title: NSLocalizedString("DOWNLOADED", comment: ""),
                image: filterImage(for: .downloaded)
            ) { _ in
                self.toggleFilter(method: .downloaded)
            }
        ] + trackingFilter)
        let selectAction = UIAction(
            title: NSLocalizedString("SELECT", comment: ""),
            image: UIImage(systemName: "checkmark.circle")
        ) { [weak self] _ in
            guard let self = self else { return }
            self.setEditing(true, animated: true)
        }
        moreBarButton.menu = UIMenu(children: [
            selectAction, sortMenu, filterMenu
        ])
    }
}

// MARK: - Listing Header Delegate
extension LibraryViewController: MangaListSelectionHeaderDelegate {

    func optionSelected(_ index: Int) {
        guard !ignoreOptionChange else {
            ignoreOptionChange = false
            return
        }
        if index == 0 {
            viewModel.currentCategory = nil
        } else {
            viewModel.currentCategory = viewModel.categories[index - 1]
        }
        updateLockStackViewText()
        locked = viewModel.isCategoryLocked()
        updateNavbarLock()
        updateLockState()
        deselectAllItems()
        updateToolbar()
        updateNavbarItems()
        Task {
            await viewModel.loadLibrary()
            updateDataSource()
        }
    }

    private func updateLockStackViewText() {
        lockedStackView.text = viewModel.currentCategory == nil
            ? NSLocalizedString("LIBRARY_LOCKED", comment: "")
            : NSLocalizedString("CATEGORY_LOCKED", comment: "")
    }
}

// MARK: - Collection View Delegate
extension LibraryViewController {

    override func collectionView(_ collectionView: UICollectionView, didSelectItemAt indexPath: IndexPath) {
        guard
            let info = dataSource.itemIdentifier(for: indexPath)
        else { return }

        if isEditing {
            if let cell = collectionView.cellForItem(at: indexPath) as? MangaGridCell {
                cell.select()
                updateNavbarItems()
                updateToolbar()
            }
            return
        }

        if opensReaderView {
            Task {
                // get next chapter to read
                let history = await CoreDataManager.shared.getReadingHistory(
                    sourceId: info.sourceId,
                    mangaId: info.mangaId
                )
                let chapters = await CoreDataManager.shared.getChapters(sourceId: info.sourceId, mangaId: info.mangaId)
                let chapter = chapters.reversed().first(where: { history[$0.id]?.page ?? 0 != -1 })

                if let chapter = chapter {
                    // open reader view
                    let readerController = ReaderViewController(chapter: chapter, chapterList: chapters)
                    let navigationController = ReaderNavigationController(rootViewController: readerController)
                    navigationController.modalPresentationStyle = .fullScreen
                    present(navigationController, animated: true)
                } else {
                    // no chapter to read, open manga page
                    let indexPath = dataSource.indexPath(for: info) ?? indexPath // get new index path in case it changed
                    super.collectionView(collectionView, didSelectItemAt: indexPath)
                }
            }
        } else {
            super.collectionView(collectionView, didSelectItemAt: indexPath)
        }
        if !UserDefaults.standard.bool(forKey: "General.incognitoMode") {
            Task {
                await CoreDataManager.shared.setOpened(sourceId: info.sourceId, mangaId: info.mangaId)
                await self.viewModel.mangaOpened(sourceId: info.sourceId, mangaId: info.mangaId)
                self.updateDataSource()
            }
        }
        collectionView.deselectItem(at: indexPath, animated: true)
    }

    func collectionView(_ collectionView: UICollectionView, didDeselectItemAt indexPath: IndexPath) {
        if isEditing {
            if let cell = collectionView.cellForItem(at: indexPath) as? MangaGridCell {
                cell.deselect()
                updateNavbarItems()
                updateToolbar()
            }
        }
    }

    // hide highlighting when editing
    override func collectionView(_ collectionView: UICollectionView, didHighlightItemAt indexPath: IndexPath) {
        guard !isEditing else { return }
        super.collectionView(collectionView, didHighlightItemAt: indexPath)
    }

    override func collectionView(_ collectionView: UICollectionView, didUnhighlightItemAt indexPath: IndexPath) {
        guard !isEditing else { return }
        super.collectionView(collectionView, didUnhighlightItemAt: indexPath)
    }

    func collectionView(
        _ collectionView: UICollectionView,
        contextMenuConfigurationForItemsAt indexPaths: [IndexPath],
        point: CGPoint
    ) -> UIContextMenuConfiguration? {
        guard let indexPath = indexPaths.first else { return nil }
        let manga = indexPath.section == 0 && !viewModel.pinnedManga.isEmpty
            ? viewModel.pinnedManga[indexPath.row]
            : viewModel.manga[indexPath.row]
        return UIContextMenuConfiguration(identifier: nil, previewProvider: nil) { _ -> UIMenu? in
            var actions: [UIMenuElement] = []

            if self.opensReaderView {
                actions.append(UIAction(
                    title: NSLocalizedString("MANGA_INFO", comment: ""),
                    image: UIImage(systemName: "info.circle")
                ) { _ in
                    super.collectionView(collectionView, didSelectItemAt: indexPath) // open info view
                })
            }

            if !self.viewModel.categories.isEmpty {
                actions.append(UIAction(
                    title: NSLocalizedString("EDIT_CATEGORIES", comment: ""),
                    image: UIImage(systemName: "folder.badge.gearshape")
                ) { _ in
                    let manga = manga.toManga()
                    self.present(
                        UINavigationController(rootViewController: CategorySelectViewController(manga: manga)),
                        animated: true
                    )
                })
            }

<<<<<<< HEAD
            actions.append(UIMenu(title: NSLocalizedString("MARK_ALL", comment: ""), image: nil, children: [
                // read chapters
                UIAction(title: NSLocalizedString("READ", comment: ""), image: UIImage(systemName: "eye")) { _ in
                    self.showLoadingIndicator()
                    Task {
                        let manga = manga.toManga()
                        let chapters = await CoreDataManager.shared.getChapters(sourceId: manga.sourceId, mangaId: manga.id)

                        await HistoryManager.shared.addHistory(chapters: chapters)
                        self.hideLoadingIndicator()
                    }
                },
                // unread chapters
                UIAction(title: NSLocalizedString("UNREAD", comment: ""), image: UIImage(systemName: "eye.slash")) { _ in
                    self.showLoadingIndicator()
                    Task {
                        let manga = manga.toManga()
                        let chapters = await CoreDataManager.shared.getChapters(sourceId: manga.sourceId, mangaId: manga.id)

                        await HistoryManager.shared.removeHistory(chapters: chapters)
                        self.hideLoadingIndicator()
                    }
                }
            ]))
=======
            actions.append(UIAction(
                title: NSLocalizedString("MIGRATE", comment: ""),
                image: UIImage(systemName: "arrow.left.arrow.right")
            ) { [weak self] _ in
                let manga = manga.toManga()
                let migrateView = MigrateMangaView(manga: [manga])
                self?.present(UIHostingController(rootView: SwiftUINavigationView(rootView: AnyView(migrateView))), animated: true)
            })
>>>>>>> 14ca4f9e

            if let url = manga.url {
                actions.append(UIAction(
                    title: NSLocalizedString("SHARE", comment: ""),
                    image: UIImage(systemName: "square.and.arrow.up")
                ) { _ in
                    let activityViewController = UIActivityViewController(
                        activityItems: [url],
                        applicationActivities: nil
                    )
                    activityViewController.popoverPresentationController?.sourceView = self.view
                    activityViewController.popoverPresentationController?.sourceRect = collectionView.cellForItem(at: indexPath)?.frame ?? .zero

                    self.present(activityViewController, animated: true)
                })
            }

            let downloadAllAction = UIAction(title: NSLocalizedString("ALL", comment: "")) { _ in
                if UserDefaults.standard.bool(forKey: "Library.downloadOnlyOnWifi") &&
                    Reachability.getConnectionType() == .wifi ||
                    !UserDefaults.standard.bool(forKey: "Library.downloadOnlyOnWifi") {
                    Task {
                        await DownloadManager.shared.downloadAll(manga: manga.toManga())
                    }
                } else {
                    self.presentAlert(
                        title: NSLocalizedString("NO_WIFI_ALERT_TITLE", comment: ""),
                        message: NSLocalizedString("NO_WIFI_ALERT_MESSAGE", comment: "")
                    )
                }
            }
            let downloadUnreadAction = UIAction(title: NSLocalizedString("UNREAD", comment: "")) { _ in
                if UserDefaults.standard.bool(forKey: "Library.downloadOnlyOnWifi") &&
                    Reachability.getConnectionType() == .wifi ||
                    !UserDefaults.standard.bool(forKey: "Library.downloadOnlyOnWifi") {
                    Task {
                        await DownloadManager.shared.downloadUnread(manga: manga.toManga())
                    }
                } else {
                    self.presentAlert(
                        title: NSLocalizedString("NO_WIFI_ALERT_TITLE", comment: ""),
                        message: NSLocalizedString("NO_WIFI_ALERT_MESSAGE", comment: "")
                    )
                }
            }

            actions.append(UIMenu(
                title: NSLocalizedString("DOWNLOAD", comment: ""),
                image: UIImage(systemName: "arrow.down.circle"),
                children: [downloadAllAction, downloadUnreadAction]
            ))

            if self.viewModel.currentCategory != nil {
                actions.append(UIAction(
                    title: NSLocalizedString("REMOVE_FROM_CATEGORY", comment: ""),
                    image: UIImage(systemName: "folder.badge.minus"),
                    attributes: .destructive
                ) { _ in
                    Task {
                        await self.viewModel.removeFromCurrentCategory(manga: manga)
                        self.updateDataSource()
                    }
                })
            }

            actions.append(UIAction(
                title: NSLocalizedString("REMOVE_FROM_LIBRARY", comment: ""),
                image: UIImage(systemName: "trash"),
                attributes: .destructive
            ) { _ in
                Task {
                    await self.viewModel.removeFromLibrary(manga: manga)
                    self.updateDataSource()
                }
            })

            return UIMenu(title: "", children: actions)
        }
    }

    func collectionView(
        _ collectionView: UICollectionView,
        contextMenuConfigurationForItemAt indexPath: IndexPath,
        point: CGPoint
    ) -> UIContextMenuConfiguration? {
        self.collectionView(collectionView, contextMenuConfigurationForItemsAt: [indexPath], point: point)
    }
}

// MARK: - Search Results
extension LibraryViewController: UISearchResultsUpdating {

    func updateSearchResults(for searchController: UISearchController) {
        guard searchController.searchBar.text != lastSearch else { return }
        lastSearch = searchController.searchBar.text
        Task {
            await viewModel.search(query: searchController.searchBar.text ?? "")
            updateDataSource()
        }
    }
}<|MERGE_RESOLUTION|>--- conflicted
+++ resolved
@@ -975,7 +975,6 @@
                 })
             }
 
-<<<<<<< HEAD
             actions.append(UIMenu(title: NSLocalizedString("MARK_ALL", comment: ""), image: nil, children: [
                 // read chapters
                 UIAction(title: NSLocalizedString("READ", comment: ""), image: UIImage(systemName: "eye")) { _ in
@@ -1000,7 +999,7 @@
                     }
                 }
             ]))
-=======
+
             actions.append(UIAction(
                 title: NSLocalizedString("MIGRATE", comment: ""),
                 image: UIImage(systemName: "arrow.left.arrow.right")
@@ -1009,7 +1008,6 @@
                 let migrateView = MigrateMangaView(manga: [manga])
                 self?.present(UIHostingController(rootView: SwiftUINavigationView(rootView: AnyView(migrateView))), animated: true)
             })
->>>>>>> 14ca4f9e
 
             if let url = manga.url {
                 actions.append(UIAction(
