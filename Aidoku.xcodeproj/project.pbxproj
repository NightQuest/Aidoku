--- conflicted
+++ resolved
@@ -346,12 +346,9 @@
 		FB31AD0627AC3A3300D50410 /* ExpandableTextView.swift */ = {isa = PBXFileReference; lastKnownFileType = sourcecode.swift; path = ExpandableTextView.swift; sourceTree = "<group>"; };
 		FB31AD0827ACBED700D50410 /* SearchViewController.swift */ = {isa = PBXFileReference; lastKnownFileType = sourcecode.swift; path = SearchViewController.swift; sourceTree = "<group>"; };
 		FB31AD0A27AE180300D50410 /* WasmHtml.swift */ = {isa = PBXFileReference; lastKnownFileType = sourcecode.swift; path = WasmHtml.swift; sourceTree = "<group>"; };
-<<<<<<< HEAD
-=======
 		FB31AD1027B1792600D50410 /* ReaderPageView.swift */ = {isa = PBXFileReference; lastKnownFileType = sourcecode.swift; path = ReaderPageView.swift; sourceTree = "<group>"; };
 		FB43BE0729453E6D004E5AE4 /* zh-Hant */ = {isa = PBXFileReference; lastKnownFileType = text.plist.strings; name = "zh-Hant"; path = "zh-Hant.lproj/Localizable.strings"; sourceTree = "<group>"; };
 		FB43BE0829453E9D004E5AE4 /* id */ = {isa = PBXFileReference; lastKnownFileType = text.plist.strings; name = id; path = id.lproj/Localizable.strings; sourceTree = "<group>"; };
->>>>>>> 9b2ccc5c
 		FB4ADC6B2810ECD000F6D7FB /* SourceListsViewController.swift */ = {isa = PBXFileReference; lastKnownFileType = sourcecode.swift; path = SourceListsViewController.swift; sourceTree = "<group>"; };
 		FB4ADC74281206AD00F6D7FB /* UIStepper.swift */ = {isa = PBXFileReference; lastKnownFileType = sourcecode.swift; path = UIStepper.swift; sourceTree = "<group>"; };
 		FB4ADC9E2814DAA200F6D7FB /* en */ = {isa = PBXFileReference; lastKnownFileType = text.plist.strings; name = en; path = en.lproj/Localizable.strings; sourceTree = "<group>"; };
@@ -1760,11 +1757,7 @@
 				CODE_SIGN_ENTITLEMENTS = iOS/iOS.entitlements;
 				CODE_SIGN_IDENTITY = "Apple Development";
 				CODE_SIGN_STYLE = Automatic;
-<<<<<<< HEAD
 				CURRENT_PROJECT_VERSION = 1;
-=======
-				CURRENT_PROJECT_VERSION = 4;
->>>>>>> 9b2ccc5c
 				DEVELOPMENT_TEAM = RUJJBSYLD9;
 				ENABLE_PREVIEWS = YES;
 				GENERATE_INFOPLIST_FILE = YES;
@@ -1803,11 +1796,7 @@
 				CODE_SIGN_ENTITLEMENTS = iOS/iOS.entitlements;
 				CODE_SIGN_IDENTITY = "Apple Development";
 				CODE_SIGN_STYLE = Automatic;
-<<<<<<< HEAD
 				CURRENT_PROJECT_VERSION = 1;
-=======
-				CURRENT_PROJECT_VERSION = 4;
->>>>>>> 9b2ccc5c
 				DEVELOPMENT_TEAM = RUJJBSYLD9;
 				ENABLE_PREVIEWS = YES;
 				GENERATE_INFOPLIST_FILE = YES;
